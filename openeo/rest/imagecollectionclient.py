from typing import List, Dict, Union

from deprecated import deprecated
from shapely.geometry import Polygon, MultiPolygon, mapping

from openeo.connection import Connection
from openeo.graphbuilder import GraphBuilder
from openeo.imagecollection import ImageCollection, CollectionMetadata
from openeo.job import Job
from openeo.rest.rest_connection import RESTConnection


class ImageCollectionClient(ImageCollection):
    """Class representing an Image Collection. (In the API as 'imagery')
        Supports 0.4.
    """

    def __init__(self, node_id: str, builder: GraphBuilder, session: RESTConnection, metadata: CollectionMetadata=None):
        super().__init__(metadata=metadata)
        self.node_id = node_id
        self.builder= builder
        self.session = session
        self.graph = builder.processes
        self.metadata = metadata

    @property
    def _api_version(self):
        return self.session.capabilities().api_version_check

    @classmethod
    def load_collection(
            cls, collection_id: str, session: Connection = None,
            spatial_extent: Union[Dict, None] = None,
            temporal_extent: Union[List, None] = None,
            bands: Union[List, None] = None,
            fetch_metadata=True
    ):
        """
        Create a new Image Collection/Raster Data cube.

        :param collection_id: A collection id, should exist in the backend.
        :param session: The session to use to connect with the backend.
        :param spatial_extent: limit data to specified bounding box or polygons
        :param temporal_extent: limit data to specified temporal interval
        :param bands: only add the specified bands
        :return:
        """
        # TODO: rename function to load_collection for better similarity with corresponding process id?
        assert session.capabilities().api_version_check.at_least('0.4.0')
        builder = GraphBuilder()
        process_id = 'load_collection'
        arguments = {
            'id': collection_id,
            'spatial_extent': spatial_extent,
            'temporal_extent': temporal_extent,
        }
        if bands:
            arguments['bands'] = bands
        node_id = builder.process(process_id, arguments)
        metadata = session.collection_metadata(collection_id) if fetch_metadata else None
        return cls(node_id, builder, session, metadata=metadata)

    @classmethod
    @deprecated("use load_collection instead")
    def create_collection(cls, *args, **kwargs):
        return cls.load_collection(*args, **kwargs)

    def _filter_temporal(self, start: str, end: str) -> 'ImageCollection':
        return self.graph_add_process(
            process_id='filter_temporal',
            args={
                'data': {'from_node': self.node_id},
                'extent': [start, end]
            }
        )

    def filter_bbox(self, west, east, north, south, crs=None, base=None, height=None) -> 'ImageCollection':
        extent = {
            'west': west, 'east': east, 'north': north, 'south': south,
            'crs': crs,
        }
        if base is not None or height is not None:
            extent.update(base=base, height=height)
        return self.graph_add_process(
            process_id='filter_bbox',
            args={
                'data': {'from_node': self.node_id},
                'extent': extent
            }
        )

    def band_filter(self, bands) -> 'ImageCollection':
        """Filter the imagery by the given bands
            :param bands: List of band names or single band name as a string.
            :return An ImageCollection instance
        """

        process_id = 'filter_bands'
        args = {
                'data': {'from_node': self.node_id},
                'bands': bands
                }
        return self.graph_add_process(process_id, args)

    def band(self, band: Union[str, int]) -> 'ImageCollection':
        """Filter the imagery by the given bands
            :param band: band name, band common name or band index.
            :return An ImageCollection instance
        """

        process_id = 'reduce'
        band_index = self._band_index(band)

        args = {
            'data': {'from_node': self.node_id},
            'dimension': 'spectral_bands',
            'reducer': {
                'callback': {
                    'r1': {
                        'arguments': {
                            'data': {
                                'from_argument': 'data'
                            },
                            'index': band_index
                        },
                        'process_id': 'array_element',
                        'result': True
                    }
                }
            }
        }

        return self.graph_add_process(process_id, args)

    def _band_index(self, band: Union[str, int]):
        """
        Helper to resolve/check a band name/index to a band index

        :param band: band name, band common name or band index
        :return int: band index
        """
        band_names = self.metadata.band_names
        if isinstance(band, int) and 0 <= band < len(band_names):
            return band
        elif isinstance(band, str):
            common_names = self.metadata.band_common_names
            # First try common names if possible
            if band in common_names:
                return common_names.index(band)
            if band in band_names:
                return band_names.index(band)
        raise ValueError("Band {b!r} not available in collection. Valid names: {n!r}".format(b=band, n=band_names))

    def subtract(self, other:Union[ImageCollection,Union[int,float]]):
        """
        Subtract other from this datacube, so the result is: this - other
        The number of bands in both data cubes has to be the same.

        :param other:
        :return ImageCollection: this - other
        """
        operator = "subtract"
        if isinstance(other, int) or isinstance(other, float):
            return self._reduce_bands_binary_const(operator, other)
        elif isinstance(other, ImageCollection):
            return self._reduce_bands_binary(operator, other)
        else:
            raise ValueError("Unsupported right-hand operand: " + str(other))

    def divide(self, other:Union[ImageCollection,Union[int,float]]):
        """
        Subtraction other from this datacube, so the result is: this - other
        The number of bands in both data cubes has to be the same.

        :param other:
        :return ImageCollection: this - other
        """
        operator = "divide"
        if isinstance(other, int) or isinstance(other, float):
            return self._reduce_bands_binary_const(operator, other)
        elif isinstance(other, ImageCollection):
            return self._reduce_bands_binary(operator, other)
        else:
            raise ValueError("Unsupported right-hand operand: " + str(other))

    def product(self, other:Union[ImageCollection,Union[int,float]]):
        """
        Multiply other with this datacube, so the result is: this * other
        The number of bands in both data cubes has to be the same.

        :param other:
        :return ImageCollection: this - other
        """
        operator = "product"
        if isinstance(other, int) or isinstance(other, float):
            return self._reduce_bands_binary_const(operator, other)
        elif isinstance(other, ImageCollection):
            return self._reduce_bands_binary(operator, other)
        else:
            raise ValueError("Unsupported right-hand operand: " + str(other))

    def logical_or(self, other: ImageCollection):
        """
        Apply element-wise logical `or` operation
        :param other:
        :return ImageCollection: logical_or(this, other)
        """
        return self._reduce_bands_binary(operator='or', other=other,arg_name='expressions')

    def logical_and(self, other: ImageCollection):
        """
        Apply element-wise logical `and` operation
        :param other:
        :return ImageCollection: logical_and(this, other)
        """
        return self._reduce_bands_binary(operator='and', other=other,arg_name='expressions')

    def __invert__(self):
        """

        :return:
        """
        operator = 'not'
        my_builder = self._get_band_graph_builder()
        new_builder = None
        extend_previous_callback_graph = my_builder is not None
        # TODO: why does these `add_process` calls use "expression" instead of "data" like the other cases?
        if not extend_previous_callback_graph:
            new_builder = GraphBuilder()
            # TODO merge both process graphs?
            new_builder.add_process(operator, expression={'from_argument': 'data'}, result=True)
        else:
            current_result = my_builder.find_result_node_id()
            new_builder = my_builder.copy()
            new_builder.processes[current_result]['result'] = False
            new_builder.add_process(operator, expression={'from_node': current_result},  result=True)

        return self._create_reduced_collection(new_builder, extend_previous_callback_graph)

    def __ne__(self, other: Union[ImageCollection, Union[int, float]]):
        return self.__eq__(other).__invert__()
    
    

    def __eq__(self, other:Union[ImageCollection,Union[int,float]]):
        """
        Pixelwise comparison of this data cube with another cube or constant.

        :param other: Another data cube, or a constant
        :return:
        """
        return self._reduce_bands_binary_xy('eq',other)
    
    def __gt__(self, other:Union[ImageCollection,Union[int,float]]):
        """
        Pairwise comparison of the bands in this data cube with the bands in the 'other' data cube.
        The number of bands in both data cubes has to be the same.

        :param other:
        :return ImageCollection: this + other
        """
        return self._reduce_bands_binary_xy('gt',other)
            
    def __lt__(self, other:Union[ImageCollection,Union[int,float]]):
        """
        Pairwise comparison of the bands in this data cube with the bands in the 'other' data cube.
        The number of bands in both data cubes has to be the same.

        :param other:
        :return ImageCollection: this + other
        """
        return self._reduce_bands_binary_xy('lt',other)

    def _create_reduced_collection(self, callback_graph_builder, extend_previous_callback_graph):
        if not extend_previous_callback_graph:
            # there was no previous reduce step
            args = {
                'data': {'from_node': self.node_id},
                'dimension': 'spectral_bands',
                'reducer': {
                    'callback': callback_graph_builder.processes
                }
            }
            return self.graph_add_process("reduce", args)
        else:
            process_graph_copy = self.builder.copy()
            process_graph_copy.processes[self.node_id]['arguments']['reducer']['callback'] = callback_graph_builder.processes

            # now current_node should be a reduce node, let's modify it
            # TODO: set metadata of reduced cube?
            return ImageCollectionClient(self.node_id, process_graph_copy, self.session)

    def __truediv__(self,other):
        return self.divide(other)

    def __sub__(self, other):
        return self.subtract(other)

    def __radd__(self, other):
        return self.add(other)

    def __add__(self, other):
        return self.add(other)

    def __mul__(self, other):
        return self.product(other)

    def __rmul__(self, other):
        return self.product(other)

    def __or__(self, other):
        return self.logical_or(other)

    def __and__(self, other):
        return  self.logical_and(other)

    def add(self, other:Union[ImageCollection,Union[int,float]]):
        """
        Pairwise addition of the bands in this data cube with the bands in the 'other' data cube.
        The number of bands in both data cubes has to be the same.

        :param other:
        :return ImageCollection: this + other
        """
        operator = "sum"
        if isinstance(other, int) or isinstance(other, float):
            return self._reduce_bands_binary_const(operator, other)
        elif isinstance(other, ImageCollection):
            return self._reduce_bands_binary(operator, other)
        else:
            raise ValueError("Unsupported right-hand operand: " + str(other))

    def _reduce_bands_binary(self, operator, other: 'ImageCollectionClient',arg_name='data'):
        # first we create the callback
        fallback_node = {'from_argument': 'data'}
        my_builder = self._get_band_graph_builder()
        other_builder = other._get_band_graph_builder()
        merged = GraphBuilder.combine(operator=operator,
                                      first=my_builder or fallback_node,
                                      second=other_builder or fallback_node, arg_name=arg_name)
        # callback is ready, now we need to properly set up the reduce process that will invoke it
        if my_builder is None and other_builder is None:
            # there was no previous reduce step
            args = {
                'data': {'from_node': self.node_id},
                'process': {
                    'callback': merged.processes
                }
            }
            return self.graph_add_process("reduce", args)
        else:
            node_id = self.node_id
            reducing_graph = self
            if reducing_graph.graph[node_id]["process_id"] != "reduce":
                node_id = other.node_id
                reducing_graph = other
            new_builder = reducing_graph.builder.copy()
            new_builder.processes[node_id]['arguments']['reducer']['callback'] = merged.processes
            # now current_node should be a reduce node, let's modify it
            # TODO: set metadata of reduced cube?
            return ImageCollectionClient(node_id, new_builder, reducing_graph.session)
        
    def _reduce_bands_binary_xy(self,operator,other:Union[ImageCollection,Union[int,float]]):
        """
        Pixelwise comparison of this data cube with another cube or constant.

        :param other: Another data cube, or a constant
        :return:
        """        
        if isinstance(other, int) or isinstance(other, float):
            my_builder = self._get_band_graph_builder()
            new_builder = None
            extend_previous_callback_graph = my_builder is not None
            if not extend_previous_callback_graph:
                new_builder = GraphBuilder()
                # TODO merge both process graphs?
                new_builder.add_process(operator, x={'from_argument': 'data'}, y = other, result=True)
            else:
                current_result = my_builder.find_result_node_id()
                new_builder = my_builder.copy()
                new_builder.processes[current_result]['result'] = False
                new_builder.add_process(operator, x={'from_node': current_result}, y = other, result=True)

            return self._create_reduced_collection(new_builder, extend_previous_callback_graph)
        elif isinstance(other, ImageCollection):
            return self._reduce_bands_binary(operator, other)
        else:
            raise ValueError("Unsupported right-hand operand: " + str(other))

    def _reduce_bands_binary_const(self, operator, other:Union[int,float]):
        my_builder = self._get_band_graph_builder()
        new_builder = None
        extend_previous_callback_graph = my_builder is not None
        if not extend_previous_callback_graph:
            new_builder = GraphBuilder()
            # TODO merge both process graphs?
            new_builder.add_process(operator, data=[{'from_argument': 'data'}, other], result=True)
        else:
            current_result = my_builder.find_result_node_id()
            new_builder = my_builder.copy()
            new_builder.processes[current_result]['result'] = False
            new_builder.add_process(operator, data=[{'from_node': current_result}, other], result=True)

        return self._create_reduced_collection(new_builder,extend_previous_callback_graph)

    def _get_band_graph_builder(self):
        current_node = self.graph[self.node_id]
        if current_node["process_id"] == "reduce":
            if current_node["arguments"]["dimension"] == "spectral_bands":
                callback_graph = current_node["arguments"]["reducer"]["callback"]
                return GraphBuilder(graph=callback_graph)
        return None

    def zonal_statistics(self, regions, func, scale=1000, interval="day") -> 'ImageCollection':
        """Calculates statistics for each zone specified in a file.
            :param regions: GeoJSON or a path to a GeoJSON file containing the
                            regions. For paths you must specify the path to a
                            user-uploaded file without the user id in the path.
            :param func: Statistical function to calculate for the specified
                         zones. example values: min, max, mean, median, mode
            :param scale: A nominal scale in meters of the projection to work
                          in. Defaults to 1000.
            :param interval: Interval to group the time series. Allowed values:
                            day, wee, month, year. Defaults to day.
            :return An ImageCollection instance
        """
        regions_geojson = regions
        if isinstance(regions,Polygon) or isinstance(regions,MultiPolygon):
            regions_geojson = mapping(regions)
        process_id = 'zonal_statistics'
        args = {
                'data': {'from_node': self.node_id},
                'regions': regions_geojson,
                'func': func,
                'scale': scale,
                'interval': interval
            }

        return self.graph_add_process(process_id, args)

    def apply_dimension(self, code: str, runtime=None, version="latest",dimension='temporal') -> 'ImageCollection':
        """
        Applies an n-ary process (i.e. takes an array of pixel values instead of a single pixel value) to a raster data cube.
        In contrast, the process apply applies an unary process to all pixel values.

        By default, apply_dimension applies the the process on all pixel values in the data cube as apply does, but the parameter dimension can be specified to work only on a particular dimension only. For example, if the temporal dimension is specified the process will work on a time series of pixel values.

        The n-ary process must return as many elements in the returned array as there are in the input array. Otherwise a CardinalityChanged error must be returned.


        :param code: UDF code or process identifier
        :param runtime:
        :param version:
        :param dimension:
        :return:
        :raises: CardinalityChangedError
        """

        if self._api_version.at_least('0.4.0'):
            process_id = 'apply_dimension'
            if runtime:

                callback = {
                    'udf': self._create_run_udf(code, runtime, version)
                }
            else:
                callback = {
                    'process': {
                        "arguments": {
                            "data": {
                                "from_argument": "data"
                            }
                        },
                        "process_id": code,
                        "result": True
                    }
                }
            args = {
                'data': {
                    'from_node': self.node_id
                },
                'dimension': dimension,

                'process': {
                    'callback': callback
                }
            }
            return self.graph_add_process(process_id, args)
        else:
            raise NotImplementedError("apply_dimension requires backend version >=0.4.0")

    def apply_tiles(self, code: str,runtime="Python",version="latest") -> 'ImageCollection':
        """Apply a function to the given set of tiles in this image collection.

            This type applies a simple function to one pixel of the input image or image collection.
            The function gets the value of one pixel (including all bands) as input and produces a single scalar or tuple output.
            The result has the same schema as the input image (collection) but different bands.
            Examples include the computation of vegetation indexes or filtering cloudy pixels.

            Code should follow the OpenEO UDF conventions.

            :param code: String representing Python code to be executed in the backend.
        """

        if self._api_version.at_least('0.4.0'):
            process_id = 'reduce'
            args = {
                'data': {
                    'from_node': self.node_id
                },
                'dimension': 'spectral_bands',#TODO determine dimension based on datacube metadata
                'binary': False,
                'reducer': {
                    'callback': {
                        'udf': self._create_run_udf(code, runtime, version)
                    }
                }
            }
        else:

            process_id = 'apply_tiles'
            args = {
                    'data': {'from_node': self.node_id},
                    'code':{
                        'language':'python',
                        'source':code
                    }
                }

        return self.graph_add_process(process_id, args)

    def _create_run_udf(self, code, runtime, version):
        return {
            "arguments": {
                "data": {
                    "from_argument": "data"
                },
                "runtime": runtime,
                "version": version,
                "udf": code

            },
            "process_id": "run_udf",
            "result": True
        }

    #TODO better name, pull to ABC?
    def reduce_tiles_over_time(self,code: str,runtime="Python",version="latest"):
        """
        Applies a user defined function to a timeseries of tiles. The size of the tile is backend specific, and can be limited to one pixel.
        The function should reduce the given timeseries into a single (multiband) tile.

        :param code: The UDF code, compatible with the given runtime and version
        :param runtime: The UDF runtime
        :param version: The UDF runtime version
        :return:
        """
        if self._api_version.at_least('0.4.0'):
            process_id = 'reduce'
            args = {
                'data': {
                    'from_node': self.node_id
                },
                'dimension': 'temporal',#TODO determine dimension based on datacube metadata
                'binary': False,
                'reducer': {
                    'callback': {
                        'udf': self._create_run_udf(code, runtime, version)
                    }
                }
            }
            return self.graph_add_process(process_id, args)
        else:
            raise NotImplementedError("apply_to_tiles_over_time requires backend version >=0.4.0")

    def apply(self, process: str, data_argument='data',arguments={}) -> 'ImageCollection':
        process_id = 'apply'
        arguments[data_argument] = \
            {
                "from_argument": "data"
            }
        args = {
            'data': {'from_node': self.node_id},
            'process':{
                'callback':{
                    "unary":{
                        "arguments":arguments,
                        "process_id":process,
                        "result":True
                    }
                }
            }
        }

        return self.graph_add_process(process_id, args)

    def _reduce_time(self, reduce_function = "max"):
        process_id = 'reduce'

        args = {
            'data': {'from_node': self.node_id},
            'dimension': 'temporal',
            'reducer': {
                'callback': {
                    'r1': {
                        'arguments': {
                            'data': {
                                'from_argument': 'data'
                            }
                        },
                        'process_id': reduce_function,
                        'result': True
                    }
                }
            }
        }

        return self.graph_add_process(process_id, args)

    def min_time(self) -> 'ImageCollection':
        """Finds the minimum value of a time series for all bands of the input dataset.
            :return An ImageCollection instance
        """

        return self._reduce_time(reduce_function="min")

    def max_time(self) -> 'ImageCollection':
        """Finds the maximum value of a time series for all bands of the input dataset.
            :return An ImageCollection instance
        """
        return self._reduce_time(reduce_function="max")

    def mean_time(self) -> 'ImageCollection':
        """Finds the mean value of a time series for all bands of the input dataset.
            :return An ImageCollection instance
        """
        return self._reduce_time(reduce_function="mean")

    def median_time(self) -> 'ImageCollection':
        """Finds the median value of a time series for all bands of the input dataset.
            :return An ImageCollection instance
        """

        return self._reduce_time(reduce_function="median")

    def count_time(self) -> 'ImageCollection':
        """Counts the number of images with a valid mask in a time series for all bands of the input dataset.
            :return An ImageCollection instance
        """
        return self._reduce_time(reduce_function="count")

    def ndvi(self, name="ndvi") -> 'ImageCollection':
        """ NDVI

            :return An ImageCollection instance
        """
        process_id = 'ndvi'
        args = {
            'data': {'from_node': self.node_id},
            'name': name
        }
        return self.graph_add_process(process_id, args)

    def stretch_colors(self, min, max) -> 'ImageCollection':
        """ Color stretching
        deprecated, use 'linear_scale_range' instead
            :param min: Minimum value
            :param max: Maximum value
            :return An ImageCollection instance
        """
        process_id = 'stretch_colors'
        args = {
                'data': {'from_node': self.node_id},
                'min': min,
                'max': max
            }

        return self.graph_add_process(process_id, args)

    def mask(self, polygon: Union[Polygon, MultiPolygon]=None, srs="EPSG:4326",rastermask:'ImageCollection'=None,replacement=None) -> 'ImageCollection':
        """
        Mask the image collection using a polygon. All pixels outside the polygon should be set to the nodata value.
        All pixels inside, or intersecting the polygon should retain their original value.

        :param polygon: A polygon, provided as a Shapely Polygon or MultiPolygon
        :param srs: The reference system of the provided polygon, by default this is Lat Lon (EPSG:4326).
        :return: A new ImageCollection, with the mask applied.
        """
        mask = None
        new_collection = None
        if polygon is not None:
            geojson = mapping(polygon)
            geojson['crs'] = {
                'type': 'name',
                'properties': {
                    'name': srs
                }
            }
            mask = geojson
            new_collection = self
        elif rastermask is not None:
            mask_node = rastermask.graph[rastermask.node_id]
            mask_node['result']=True
            new_collection = self._graph_merge(rastermask.graph)
            #mask node id may have changed!
            mask_id = new_collection.builder.find_result_node_id()
            mask_node = new_collection.graph[mask_id]
            mask_node['result']=False
            mask = {
                'from_node': mask_id
            }

        else:
            raise AttributeError("mask process: either a polygon or a rastermask should be provided.")

        process_id = 'mask'

        args = {
            'data': {'from_node': self.node_id},
            'mask': mask
        }
        if replacement is not None:
            args['replacement'] = replacement

        return new_collection.graph_add_process(process_id, args)

    def apply_kernel(self, kernel, factor=1.0) -> 'ImageCollection':
        """
        Applies a focal operation based on a weighted kernel to each value of the specified dimensions in the data cube.

        :param kernel: The kernel to be applied on the data cube. It should be a 2D numpy array.
        :param factor: A factor that is multiplied to each value computed by the focal operation. This is basically a shortcut for explicitly multiplying each value by a factor afterwards, which is often required for some kernel-based algorithms such as the Gaussian blur.
        :return: A data cube with the newly computed values. The resolution, cardinality and the number of dimensions are the same as for the original data cube.
        """
        return self.graph_add_process('apply_kernel', {
            'data': {'from_node': self.node_id},
            'kernel':kernel.tolist(),
            'factor':factor
        })

    ####VIEW methods #######
    def timeseries(self, x, y, srs="EPSG:4326") -> Dict:
        """
        Extract a time series for the given point location.

        :param x: The x coordinate of the point
        :param y: The y coordinate of the point
        :param srs: The spatial reference system of the coordinates, by default
        this is 'EPSG:4326', where x=longitude and y=latitude.
        :return: Dict: A timeseries
        """
        self.graph[self.node_id]['result'] = True
        return self.session.point_timeseries({"process_graph": self.graph}, x, y, srs)

    def polygonal_mean_timeseries(self, polygon: Union[Polygon, MultiPolygon, str]) -> 'ImageCollection':
        """
        Extract a mean time series for the given (multi)polygon. Its points are
        expected to be in the EPSG:4326 coordinate
        reference system.

        :param polygon: The (multi)polygon; or a file path or HTTP URL to a GeoJSON file or shape file
        :return: ImageCollection
        """

        return self._polygonal_timeseries(polygon, "mean")

    def polygonal_histogram_timeseries(self, polygon: Union[Polygon, MultiPolygon, str]) -> Dict:
        """
        Extract a histogram time series for the given (multi)polygon. Its points are
        expected to be in the EPSG:4326 coordinate
        reference system.

        :param polygon: The (multi)polygon; or a file path or HTTP URL to a GeoJSON file or shape file
        :return: ImageCollection
        """

        return self._polygonal_timeseries(polygon, "histogram")

    def _polygonal_timeseries(self, polygon: Union[Polygon, MultiPolygon, str], func: str) -> 'ImageCollection':
        def graph_add_aggregate_process(graph) -> 'ImageCollection':
            process_id = 'aggregate_zonal'
            if self._api_version.at_least('0.4.0'):
                process_id = 'aggregate_polygon'

            args = {
                'data': {'from_node': self.node_id},
                'dimension': 'temporal',
                'polygons': polygons
            }
            if self._api_version.at_least('0.4.0'):
                del args['dimension']
                args['reducer'] = {
                    'callback': {
                        "unary": {
                            "arguments": {
                                "data": {
                                    "from_argument": "data"
                                }
                            },
                            "process_id": func,
                            "result": True
                        }
                    }
                }

            return graph.graph_add_process(process_id, args)

        if isinstance(polygon, str):
            if self._api_version.at_least('0.4.0'):
                with_read_vector = self.graph_add_process('read_vector', args={
                    'filename': polygon
                })

                polygons = {
                    'from_node': with_read_vector.node_id
                }

                return graph_add_aggregate_process(with_read_vector)
            else:
                raise NotImplementedError("filename requires backend version >=0.4.0")
        else:
            polygons = mapping(polygon)
            polygons['crs'] = {
                'type': 'name',
                'properties': {
                    'name': 'EPSG:4326'
                }
            }

            return graph_add_aggregate_process(self)

    def download(self, outputfile:str, **format_options) -> str:
        """Extraxts a geotiff from this image collection."""

        if self._api_version.at_least('0.4.0'):
            args = {
                'data': {'from_node': self.node_id},
                'options': format_options
            }
            if 'format' in format_options:
                args['format'] = format_options.pop('format')
            else:
                raise ValueError("Please use the 'format' keyword argument to specify the output format. Use openeo.connection.Connection#list_file_types to retrieve available ouput formats for this backend.")
            newcollection = self.graph_add_process("save_result",args)
            newcollection.graph[newcollection.node_id]["result"] = True
            return self.session.download(newcollection.graph, outputfile, format_options)
        else:
            self.graph[self.node_id]["result"] = True
            return self.session.download(self.graph, outputfile, format_options)

    def tiled_viewing_service(self,**kwargs) -> Dict:
        newbuilder = self.builder.copy()
        newbuilder.processes[self.node_id]['result'] = True
        return self.session.create_service(newbuilder.processes,**kwargs)

    def send_job(self, out_format=None, **format_options) -> Job:
        """
        Sends a job to the backend and returns a ClientJob instance.
        :param out_format: String Format of the job result.
        :param format_options: String Parameters for the job result format
        :return: status: ClientJob resulting job.
        """
        if out_format:
            graph = self.graph
            if self._api_version.at_least('0.4.0'):
                args = {
                    'data': {'from_node': self.node_id},
                    'options': format_options,
                    'format': out_format
                }
                newcollection = self.graph_add_process("save_result", args)
                newcollection.graph[newcollection.node_id]["result"] = True
                return self.session.create_job(process_graph=newcollection.graph)
            else:
                return self.session.create_job(process_graph=graph, output_format=out_format,
                                               output_parameters=format_options)

        else:
            return self.session.create_job(process_graph=self.graph)

    def execute(self) -> Dict:
        """Executes the process graph of the imagery. """
        newbuilder = self.builder.copy()
        newbuilder.processes[self.node_id]['result'] = True
        return self.session.execute({"process_graph": newbuilder.processes},"")

    ####### HELPER methods #######

    def _graph_merge(self, other_graph:Dict):
        newbuilder = GraphBuilder(self.builder.processes)
        merged = newbuilder.merge(GraphBuilder(other_graph))
        # TODO: properly update metadata as well?
        newCollection = ImageCollectionClient(self.node_id, merged, self.session, metadata=self.metadata)
        return newCollection

    def graph_add_process(self, process_id, args) -> 'ImageCollection':
        """
        Returns a new restimagery with an added process with the given process
        id and a dictionary of arguments
        :param process_id: String, Process Id of the added process.
        :param args: Dict, Arguments of the process.
        :return: imagery: Instance of the RestImagery class
        """
        #don't modify in place, return new builder
        newbuilder = GraphBuilder(self.builder.processes)
        id = newbuilder.process(process_id,args)

<<<<<<< HEAD
        newCollection = ImageCollectionClient(id, newbuilder, self.session)
        newCollection.bands = self.bands
        return newCollection

    def to_graphviz(self):
        """
        Build a graphviz DiGraph from the process graph
        :return:
        """
        import graphviz
        graph = graphviz.Digraph()
        for name, process in self.graph.items():
            args = process.get("arguments", {})
            if "data" in args and "from_node" in args["data"]:
                graph.edge(args["data"]["from_node"], name)
        return graph
=======
        # TODO: properly update metadata as well?
        newCollection = ImageCollectionClient(id, newbuilder, self.session, metadata=self.metadata)
        return newCollection
>>>>>>> 5fb50f58
<|MERGE_RESOLUTION|>--- conflicted
+++ resolved
@@ -905,9 +905,8 @@
         newbuilder = GraphBuilder(self.builder.processes)
         id = newbuilder.process(process_id,args)
 
-<<<<<<< HEAD
-        newCollection = ImageCollectionClient(id, newbuilder, self.session)
-        newCollection.bands = self.bands
+        # TODO: properly update metadata as well?
+        newCollection = ImageCollectionClient(id, newbuilder, self.session, metadata=self.metadata)
         return newCollection
 
     def to_graphviz(self):
@@ -921,9 +920,4 @@
             args = process.get("arguments", {})
             if "data" in args and "from_node" in args["data"]:
                 graph.edge(args["data"]["from_node"], name)
-        return graph
-=======
-        # TODO: properly update metadata as well?
-        newCollection = ImageCollectionClient(id, newbuilder, self.session, metadata=self.metadata)
-        return newCollection
->>>>>>> 5fb50f58
+        return graph