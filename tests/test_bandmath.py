--- conflicted
+++ resolved
@@ -8,19 +8,15 @@
 @requests_mock.mock()
 class TestBandMath(TestCase):
 
+
     def test_ndvi(self, m):
         #configuration phase: define username, endpoint, parameters?
         session = openeo.connect("http://localhost:8000/api")
         session.post = MagicMock()
         session.download = MagicMock()
 
-<<<<<<< HEAD
-        m.get("http://localhost:8000/api/", json={"version": "0.3.9"}) # < 0.4.0
-        m.get("http://localhost:8000/api/collections", json=[{"product_id": "sentinel2_subset"}])
-=======
         m.get("http://localhost:8000/api/", json={"version": "0.3.1"})
         m.get("http://localhost:8000/api/collections", json={"collections":[{"product_id": "sentinel2_subset"}]})
->>>>>>> 3bf26c72
         m.get("http://localhost:8000/api/collections/SENTINEL2_RADIOMETRY_10M", json={"product_id": "sentinel2_subset",
                                                                                "bands": [{'band_id': 'B0'}, {'band_id': 'B1'},
                                                                                          {'band_id': 'B2'}, {'band_id': 'B3'}],
@@ -75,13 +71,8 @@
         session.post = MagicMock()
         session.download = MagicMock()
 
-<<<<<<< HEAD
-        m.get("http://localhost:8000/api/", json={"version": "0.3.9"})  # < 0.4.0
-        m.get("http://localhost:8000/api/collections", json=[{"product_id": "sentinel2_subset"}])
-=======
         m.get("http://localhost:8000/api/", json={"version": "0.3.1"})
         m.get("http://localhost:8000/api/collections", json={"collections": [{"product_id": "sentinel2_subset"}]})
->>>>>>> 3bf26c72
         m.get("http://localhost:8000/api/collections/SENTINEL2_RADIOMETRY_10M", json={"product_id": "sentinel2_subset",
                                                                                "bands": [{'band_id': 'B0'},
                                                                                          {'band_id': 'B1'},
